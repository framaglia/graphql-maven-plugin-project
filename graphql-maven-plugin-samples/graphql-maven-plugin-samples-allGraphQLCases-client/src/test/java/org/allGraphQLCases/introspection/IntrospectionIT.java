--- conflicted
+++ resolved
@@ -68,12 +68,8 @@
 		assertEquals("AllFieldCases", ret.get__typename());
 	}
 
-<<<<<<< HEAD
-//	@Test
-=======
 	@Disabled // Not ready yet for interfaces
 	@Test
->>>>>>> 97ef1172
 	void test__datatype_withoutParameters()
 			throws GraphQLRequestExecutionException, GraphQLRequestPreparationException {
 		// Verification
@@ -88,12 +84,8 @@
 		// assertEquals("Droid", ret.get(0).get__typename());
 	}
 
-<<<<<<< HEAD
-//	@Test
-=======
 	@Disabled // Not ready yet
 	@Test
->>>>>>> 97ef1172
 	void test__datatype_allFieldCases_Error()
 			throws GraphQLRequestExecutionException, GraphQLRequestPreparationException {
 		// Verification

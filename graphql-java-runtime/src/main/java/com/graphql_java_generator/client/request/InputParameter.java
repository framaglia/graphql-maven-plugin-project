/**
 * 
 */
package com.graphql_java_generator.client.request;

import java.lang.reflect.Field;
import java.util.List;
import java.util.Map;
import java.util.UUID;

import com.graphql_java_generator.GraphqlUtils;
import com.graphql_java_generator.annotation.GraphQLInputType;
import com.graphql_java_generator.client.GraphqlClientUtils;
import com.graphql_java_generator.client.QueryExecutorImpl;
import com.graphql_java_generator.exception.GraphQLRequestExecutionException;

import graphql.schema.GraphQLScalarType;

/**
 * Contains an input parameter, to be sent to a query (mutation...). It can be either:
 * <LI>
 * <UL>
 * A hard coded value
 * </UL>
 * <UL>
 * A bind variable, which value must be provided when executing the query
 * <LI>
 * 
 * @author EtienneSF
 */
public class InputParameter {

	/** A utility class, that's used here */
	private static GraphqlUtils graphqlUtils = new GraphqlUtils();

	/** A utility class, that's used here */
	private static GraphqlClientUtils graphqlClientUtils = new GraphqlClientUtils();

	/** The parameter name, as defined in the GraphQL schema */
	final String name;

	/**
	 * The bind parameter, as defined in the GraphQL query. <BR/>
	 * For instance <I>sinceParam</I> in <I>posts(since: :sinceParam) {date}</I>
	 */
	final String bindParameterName;

	/** The value to send, for this input parameter */
	final Object value;

	/** Indicates whether this parameter is mandatory or not */
	final boolean mandatory;

	/**
	 * If this input parameter's type is a GraphQL Custom Scalar, it is initialized in the constructor. Otherwise, it is
	 * null. <BR/>
	 * graphQLScalarType contains the {@link GraphQLScalarType} that allows to convert the value to a String that can be
	 * written in the GraphQL request, or convert from a String that is found in the GraphQL response. If this type is
	 * not a GraphQL Custom Scalar, it must be null.
	 * 
	 */
	final GraphQLScalarType graphQLScalarType;

	/**
	 * Creates and returns a new instance of {@link InputParameter}, which is bound to a bind variable. The value for
	 * this bind variable must be provided, when calling the request execution.
	 * 
	 * @param name
	 * @param bindParameterName
	 * @param mandatory
	 *            true if the parameter's value must be defined during request/mutation/subscription execution. <BR/>
	 *            If mandatory is true and the parameter's value is not provided, a
	 *            {@link GraphQLRequestExecutionException} exception is thrown at execution time<BR/>
	 *            If mandatory is false and the parameter's value is not provided, this input parameter is not sent to
	 *            the server
	 * @return
	 * @see QueryExecutorImpl#execute(String, ObjectResponse, List, Class)
	 */
	public static InputParameter newBindParameter(String name, String bindParameterName, boolean mandatory) {
		return InputParameter.newBindParameter(name, bindParameterName, mandatory, null);
	}

	/**
	 * Creates and returns a new instance of {@link InputParameter}, which is bound to a bind variable. The value for
	 * this bind variable must be provided, when calling the request execution.
	 * 
	 * @param name
	 * @param bindParameterName
	 * @param mandatory
	 *            true if the parameter's value must be defined during request/mutation/subscription execution. <BR/>
	 *            If mandatory is true and the parameter's value is not provided, a
	 *            {@link GraphQLRequestExecutionException} exception is thrown at execution time<BR/>
	 *            If mandatory is false and the parameter's value is not provided, this input parameter is not sent to
	 *            the server
	 * @param graphQLScalarType
	 *            If this input parameter's type is a GraphQL Custom Scalar, it must be provided. Otherwise, it must be
	 *            null. <BR/>
	 *            graphQLScalarType contains the {@link GraphQLScalarType} that allows to convert the value to a String
	 *            that can be written in the GraphQL request, or convert from a String that is found in the GraphQL
	 *            response. If this type is not a GraphQL Custom Scalar, it must be null.
	 * @return
	 * @see QueryExecutorImpl#execute(String, ObjectResponse, List, Class)
	 */
	public static InputParameter newBindParameter(String name, String bindParameterName, boolean mandatory,
			GraphQLScalarType graphQLScalarType) {
		return new InputParameter(name, bindParameterName, null, mandatory, graphQLScalarType);
	}

	/**
	 * Creates and returns a new instance of {@link InputParameter}, which value is given, and can not be changed
	 * afterwards
	 * 
	 * @param name
	 * @param value
	 * @return
	 */
	public static InputParameter newHardCodedParameter(String name, Object value) {
		return new InputParameter(name, null, value, true, null);
	}

	/**
	 * Creates and returns a new instance of {@link InputParameter}, which value is given, and can not be changed
	 * afterwards.
	 * 
	 * @param name
	 * @param value
	 * @param mandatory
	 * @param type
	 * @return
	 */
<<<<<<< HEAD
	@Deprecated
=======
>>>>>>> 206a38df
	public static InputParameter newHardCodedParameter(String name, Object value, boolean mandatory,
			GraphQLScalarType type) {
		return new InputParameter(name, null, value, mandatory, type);
	}

	/**
	 * The constructor is private. Instances must be created with one of these helper methods:
	 * {@link #newBindParameter(String, String)} or {@link #newHardCodedParameter(String, Object)}
	 * 
	 * @param name
	 *            The parameter name, as defined in the GraphQL schema
	 * @param bindParameterName
	 *            The name of the bind parameter, as defined in the GraphQL response definition. If null, it's a hard
	 *            coded value. The value is then mandatory.
	 * @param value
	 *            The value to send, for this input parameter. If null, it's a bind parameter. The bindParameterName is
	 *            then mandatory.
	 * @param mandatory
	 *            true if the parameter's value must be defined during request/mutation/subscription execution. <BR/>
	 *            If mandatory is true and the parameter's value is not provided, a
	 *            {@link GraphQLRequestExecutionException} exception is thrown at execution time<BR/>
	 *            If mandatory is false and the parameter's value is not provided, this input parameter is not sent to
	 *            the server
	 * @param graphQLScalarType
	 *            If this input parameter's type is a GraphQL Custom Scalar, it must be provided. Otherwise, it must be
	 *            null. <BR/>
	 *            graphQLScalarType contains the {@link GraphQLScalarType} that allows to convert the value to a String
	 *            that can be written in the GraphQL request, or convert from a String that is found in the GraphQL
	 *            response. If this type is not a GraphQL Custom Scalar, it must be null.
	 */
	InputParameter(String name, String bindParameterName, Object value, boolean mandatory,
			GraphQLScalarType graphQLScalarType) {
		this.name = name;
		this.bindParameterName = bindParameterName;
		this.value = value;
		this.mandatory = mandatory;
		this.graphQLScalarType = graphQLScalarType;
	}

	public String getName() {
		return name;
	}

	public Object getValue() {
		return value;
	}

	/**
	 * Returns the parameter, as it should be written in the GraphQL query. For instance:
	 * <UL>
	 * <LI>String: a "string" -> "a \"string\""</LI>
	 * <LI>Enum: EPISODE -> EPISODE (no escape or double quote here)</LI>
	 * </UL>
	 * 
	 * @param bindVariables
	 *            The map for the bind variables. It may be null, if this input parameter is a hard coded one. If this
	 *            parameter is a Bind Variable, then bindVariables is mandatory, and it must contain a value for th bind
	 *            parameter which name is stored in {@link #bindParameterName}.
	 * @return
	 * @throws GraphQLRequestExecutionException
	 */
	public String getValueForGraphqlQuery(Map<String, Object> bindVariables) throws GraphQLRequestExecutionException {
		if (this.value == null) {
			// It's a Bind Variable.

			// If the InputParameter is mandatory, which must have its value in the map of BindVariables.
			if (mandatory && (bindVariables == null || !bindVariables.keySet().contains(this.bindParameterName))) {
				throw new GraphQLRequestExecutionException("The Bind Parameter for '" + this.bindParameterName
						+ "' must be provided in the BindVariables map");
			}

			if (bindVariables == null || !bindVariables.keySet().contains(this.bindParameterName))
				return null;
			else
				return this.getValueForGraphqlQuery(bindVariables.get(this.bindParameterName), graphQLScalarType);
		} else
			return this.getValueForGraphqlQuery(this.value, graphQLScalarType);

	}

	/**
	 * This method is used both by {@link #getValueForGraphqlQuery()} and {@link #getListValue(List)} to extract a value
	 * as a string.
	 * 
	 * @param val
	 *            This value of the parameter. It can be the {@link #value} if it is not null, or the binding from the
	 *            bind parameters. It's up to the caller to map the bind parameter into this method argument.
	 * @return
	 * @throws GraphQLRequestExecutionException
	 */
	String getValueForGraphqlQuery(Object val, GraphQLScalarType graphQLScalarType)
			throws GraphQLRequestExecutionException {
		if (val == null) {
			return null;
		} else if (val instanceof java.util.List) {
			return getListValue((List<?>) val, graphQLScalarType);
		} else if (graphQLScalarType != null) {
			Object ret = graphQLScalarType.getCoercing().serialize(val);
			if (ret instanceof String)
				return getStringValue((String) ret);
			else
				return ret.toString();
		} else if (val instanceof String) {
			return getStringValue((String) val);
		} else if (val instanceof UUID) {
			return getStringValue(((UUID) val).toString());
		} else if (val.getClass().getAnnotation(GraphQLInputType.class) != null) {
			return getInputTypeStringValue(val);
		} else {
			return val.toString();
		}
	}

	/**
	 * @return
	 */
	private String getStringValue(String str) {
		return "\\\"" + str.replace("\"", "\\\"") + "\\\"";
	}

	/**
	 * This method returns the JSON string that represents the given list, according to GraphQL standard. This method is
	 * used to write a part of the GraphQL client query that will be sent to the server.
	 * 
	 * @param list
	 *            a non null List
	 * @return
	 * @throws GraphQLRequestExecutionException
	 * @throws NullPointerException
	 *             If lst is null
	 */
	private String getListValue(List<?> list, GraphQLScalarType graphQLScalarType)
			throws GraphQLRequestExecutionException {
		StringBuilder result = new StringBuilder("[");
		for (int index = 0; index < list.size(); index++) {
			Object obj = list.get(index);
			result.append(this.getValueForGraphqlQuery(obj, graphQLScalarType));
			if (index < list.size() - 1) {
				result.append(",");
			}
		}
		return result.append("]").toString();
	}

	/**
	 * This method returns the JSON string that represents the given object, according to GraphQL standard. This method
	 * is used to write a part of the GraphQL client query that will be sent to the server.
	 * 
	 * @param object
	 *            An object which class is an InputType as defined in the GraphQL schema
	 * @return The String that represents this object, according to GraphQL standard representation, as expected in the
	 *         query to be sent to the server
	 */
	private String getInputTypeStringValue(Object object) throws GraphQLRequestExecutionException {
		StringBuilder result = new StringBuilder("{");
		String separator = "";

		for (Field field : object.getClass().getDeclaredFields()) {
			Object val = graphqlUtils.invokeGetter(object, field.getName());

			if (val != null) {
				result.append(separator);

				result.append(field.getName());
				result.append(":");
				result.append(getValueForGraphqlQuery(val, graphqlClientUtils.getGraphQLCustomScalarType(field)));

				separator = ",";
			}
		} // for

		return result.append("}").toString();
	}

	public String getBindParameterName() {
		return bindParameterName;
	}

	public boolean isMandatory() {
		return mandatory;
	}

	public GraphQLScalarType getGraphQLScalarType() {
		return graphQLScalarType;
	}

}<|MERGE_RESOLUTION|>--- conflicted
+++ resolved
@@ -128,10 +128,6 @@
 	 * @param type
 	 * @return
 	 */
-<<<<<<< HEAD
-	@Deprecated
-=======
->>>>>>> 206a38df
 	public static InputParameter newHardCodedParameter(String name, Object value, boolean mandatory,
 			GraphQLScalarType type) {
 		return new InputParameter(name, null, value, mandatory, type);

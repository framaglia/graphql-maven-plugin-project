/**
 * 
 */
package com.graphql_java_generator.client.request;

<<<<<<< HEAD
import java.util.ArrayList;
import java.util.List;
import java.util.Map;

import org.slf4j.Logger;
import org.slf4j.LoggerFactory;
import org.slf4j.Marker;

import com.graphql_java_generator.client.GraphqlClientUtils;
import com.graphql_java_generator.client.QueryExecutor;
import com.graphql_java_generator.client.QueryExecutorImpl;
import com.graphql_java_generator.client.directive.Directive;
import com.graphql_java_generator.exception.GraphQLRequestExecutionException;
=======
import com.graphql_java_generator.annotation.RequestType;
>>>>>>> 206a38df
import com.graphql_java_generator.exception.GraphQLRequestPreparationException;

/**
 * This useless class is here only for compatibility with existing code, developped before the 1.6 release. It's
 * actually just a wrapper for the {@link AbstractGraphQLRequest}. It allows this kind of code to work as before:
 * 
 * <PRE>
 * ObjectResponse withHeroResponse = queryType.getHeroBuilder()
 *         .withQueryResponseDef("{id name appearsIn friends {id name}}").build();
 * 
 * [...]
 * 
 * Character c = queryType.hero(withHeroResponse, character);
 * </PRE>
 * 
 * @author etienne-sf
 *
 */
<<<<<<< HEAD
public class ObjectResponse {

	/** Logger for this class */
	private static Logger logger = LoggerFactory.getLogger(ObjectResponse.class);

	static private GraphqlClientUtils graphqlClientUtils = new GraphqlClientUtils();

	/**
	 * Internal class represents a field of a GraphQL Object, that should appear in the response from the GraphQL
	 * server.
	 */
	static class Field {
		final String name;
		final String alias;
		final Class<?> owningClass;
		final Class<?> clazz;
		final List<InputParameter> inputParameters;
		final List<Directive> directives;

		Field(String name, String alias, Class<?> owningClass, Class<?> clazz, List<InputParameter> inputParameters,
				List<Directive> directives) throws GraphQLRequestPreparationException {
			graphqlClientUtils.checkName(name);
			if (alias != null) {
				graphqlClientUtils.checkName(alias);
			}
			this.name = name;
			this.alias = alias;
			this.owningClass = owningClass;
			this.clazz = clazz;
			this.inputParameters = (inputParameters == null) ? new ArrayList<>() : inputParameters;
			this.directives = (directives == null) ? new ArrayList<>() : directives;
		}
	}

	Marker marker = QueryExecutor.GRAPHQL_MARKER;

	/**
	 * Indicates the field within the owning object, for which this {@link ObjectResponse} lists the fields and
	 * sub-objects that should be returned by the GraphQL server.
	 */
	final Field field;

	/** The list of fields that the GraphQL server should return for this GraphQL object */
	List<Field> scalarFields = new ArrayList<>();

	/**
	 * The list of direct sub-objects that the GraphQL server should return for this GraphQL object, in the form of the
	 * list of what response is expected for each. This is recursive, so of course, this sub-object may also have their
	 * own sub-objects
	 */
	List<ObjectResponse> subObjects = new ArrayList<>();

	/**
	 * true if this {@link ObjectResponse} contains the response definition from the query level. This is used in the
	 * {@link QueryExecutorImpl#execute(String, ObjectResponse, Map, Class)} method, to properly build the request.
	 */
	boolean queryLevel = false;

	/**
	 * A {@link ObjectResponse} can only be created through the {@link Builder} created for it. See the
	 * {@link #newResponseDefBuilder(String)} to create such a builder.
	 * 
	 * @param owningClass
	 *            The class that owns the field for which we create this ObjectResponse
	 * @param fieldName
	 *            The field in the owningClass that owns the field for which we create this ObjectResponse
	 * @throws GraphQLRequestPreparationException
	 *             If the given field name doesn't exist in this owningClass
	 * @see #newResponseDefBuilder(String)
	 */
	ObjectResponse(Class<?> owningClass, String fieldName) throws GraphQLRequestPreparationException {
		this(owningClass, fieldName, null);
	}

	/**
	 * A {@link ObjectResponse} can only be created through the {@link Builder} created for it. See the
	 * {@link #newResponseDefBuilder(String)} to create such a builder.
	 * 
	 * @param owningClass
	 *            The class that owns the field for which we create this ObjectResponse
	 * @param fieldName
	 *            The field in the owningClass that owns the field for which we create this ObjectResponse
	 * @param fieldAlias
	 *            The optional alias for this field (may be null)
	 * @throws GraphQLRequestPreparationException
	 *             If the given field name doesn't exist in this owningClass
	 * @see #newResponseDefBuilder(String)
	 */
	ObjectResponse(Class<?> owningClass, String fieldName, String fieldAlias)
			throws GraphQLRequestPreparationException {
		this.field = new Field(fieldName, fieldAlias, owningClass,
				graphqlClientUtils.checkFieldOfGraphQLType(fieldName, false, owningClass), null, null);
	}

	/**
	 * Retrieves the alias for the field, which response is defined by this instance
	 * 
	 * @return
	 */
	public String getFieldAlias() {
		return field.alias;
	}

	/**
	 * Retrieves the GraphQL type that owns the field, which response is defined by this instance
	 * 
	 * @return
	 */
	public Class<?> getOwningClass() {
		return field.owningClass;
	}

	/**
	 * Retrieves the class for the field, which response is defined by this instance
	 * 
	 * @return
	 */
	public Class<?> getFieldClass() {
		return field.clazz;
	}

	/**
	 * Retrieves the name for the field, which response is defined by this instance
	 * 
	 * @return
	 */
	public String getFieldName() {
		return field.name;
	}

	/**
	 * Retrieves the {@link InputParameter} for the field, which response is defined by this instance
	 * 
	 * @return
	 */
	public List<InputParameter> getInputParameters() {
		return field.inputParameters;
	}

	/**
	 * Retrieves the {@link InputParameter} for the field, which response is defined by this instance
	 * 
	 * @return
	 */
	public List<Directive> getDirectives() {
		return field.directives;
	}

	/**
	 * Retrieves the part of the query, which describes the fields that the GraphQL server should return.<BR/>
	 * For instance, for the query: <I>{hero(episode: NEWHOPE) {id name}}</I>, the response definition is <I>{id
	 * name}</I>
	 * 
	 * @param sb
	 *            The {@link StringBuilder} where the response must be appended
	 * 
	 * @return
	 * @throws GraphQLRequestExecutionException
	 *             When there is an issue during execution, typically while managing the bind variables.
	 */
	public void appendResponseQuery(StringBuilder sb, Map<String, Object> parameters, boolean appendSpaceParam)
			throws GraphQLRequestExecutionException {

		//////////////////////////////////////////////////////////
		// We start with the field name
		appendFieldName(sb, appendSpaceParam, getFieldName(), getFieldAlias());

		//////////////////////////////////////////////////////////
		// Then the input parameters
		appendInputParameters(sb, getInputParameters(), parameters);

		//////////////////////////////////////////////////////////
		// Then the directives
		appendDirectives(sb, getDirectives(), parameters);

		//////////////////////////////////////////////////////////
		// Then field list (if any)

		boolean appendSpaceLocal = false;
		if (scalarFields.size() > 0 || subObjects.size() > 0) {
			logger.debug("Appending ReponseDef content for field " + field.name + " of type " + field.clazz);
			sb.append("{");

			// We first loop through the field of the current ObjectResponse
			for (Field f : scalarFields) {
				appendFieldName(sb, appendSpaceLocal, f.name, f.alias);
				appendInputParameters(sb, f.inputParameters, parameters);
				appendDirectives(sb, f.directives, parameters);
				appendSpaceLocal = true;
			}

			// Then we loop though all sub-objects
			for (ObjectResponse o : subObjects) {
				o.appendResponseQuery(sb, parameters, appendSpaceLocal);
				appendSpaceLocal = true;
			} // for

			sb.append("}");
		}
	}

	private void appendInputParameters(StringBuilder sb, List<InputParameter> inputParameters,
			Map<String, Object> parameters) throws GraphQLRequestExecutionException {
		if (inputParameters != null && inputParameters.size() > 0) {
			// Let's list the non null parameters ...
			List<String> params = new ArrayList<String>();
			for (InputParameter param : inputParameters) {
				String stringValue = param.getValueForGraphqlQuery(parameters);
				if (stringValue != null) {
					params.add(param.getName() + ":" + stringValue);
				}
			}
			// ... in order to generate the list of parameters to send to the server
			if (params.size() > 0) {
				sb.append("(");
				boolean writeComma = false;
				for (String param : params) {
					if (writeComma)
						sb.append(",");
					writeComma = true;
					sb.append(param);
				} // for
				sb.append(")");
			}
		}
	}

	private void appendDirectives(StringBuilder sb, List<Directive> directives, Map<String, Object> parameters)
			throws GraphQLRequestExecutionException {
		if (directives != null && directives.size() > 0) {
			for (Directive dir : directives) {
				sb.append(" ").append("@").append(dir.getName());
				appendInputParameters(sb, dir.getArguments(), parameters);
			}
		}
	}

	/**
	 * Append one field (or object) name and optional alias to the given {@link StringBuilder}.
	 * 
	 * @param sb
	 * @param f
	 */
	void appendFieldName(StringBuilder sb, boolean appendSpace, String name, String alias) {

		if (appendSpace) {
			sb.append(" ");
		}

		// If we've an alias, let's write it
		if (alias != null) {
			sb.append(alias).append(":");
		}

		sb.append(name);
	}
=======
abstract public class ObjectResponse extends AbstractGraphQLRequest {
>>>>>>> 206a38df

	/** {@inheritDoc} */
	public ObjectResponse(String graphQLRequest) throws GraphQLRequestPreparationException {
		super(graphQLRequest);
	}

	/** {@inheritDoc} */
	public ObjectResponse(String graphQLRequest, RequestType requestType, String queryName,
			InputParameter... inputParams) throws GraphQLRequestPreparationException {
		super(graphQLRequest, requestType, queryName, inputParams);
	}

	/**
	 * Add a list of {@link Directive}s to this object.
	 * 
	 * @param directives
	 */
	public void addDirectives(List<Directive> directives) {
		field.directives.addAll(directives);
	}

	public boolean isQueryLevel() {
		return queryLevel;
	}

	public void setQueryLevel(boolean queryLevel) {
		this.queryLevel = queryLevel;
	}

}<|MERGE_RESOLUTION|>--- conflicted
+++ resolved
@@ -3,23 +3,7 @@
  */
 package com.graphql_java_generator.client.request;
 
-<<<<<<< HEAD
-import java.util.ArrayList;
-import java.util.List;
-import java.util.Map;
-
-import org.slf4j.Logger;
-import org.slf4j.LoggerFactory;
-import org.slf4j.Marker;
-
-import com.graphql_java_generator.client.GraphqlClientUtils;
-import com.graphql_java_generator.client.QueryExecutor;
-import com.graphql_java_generator.client.QueryExecutorImpl;
-import com.graphql_java_generator.client.directive.Directive;
-import com.graphql_java_generator.exception.GraphQLRequestExecutionException;
-=======
 import com.graphql_java_generator.annotation.RequestType;
->>>>>>> 206a38df
 import com.graphql_java_generator.exception.GraphQLRequestPreparationException;
 
 /**
@@ -38,266 +22,7 @@
  * @author etienne-sf
  *
  */
-<<<<<<< HEAD
-public class ObjectResponse {
-
-	/** Logger for this class */
-	private static Logger logger = LoggerFactory.getLogger(ObjectResponse.class);
-
-	static private GraphqlClientUtils graphqlClientUtils = new GraphqlClientUtils();
-
-	/**
-	 * Internal class represents a field of a GraphQL Object, that should appear in the response from the GraphQL
-	 * server.
-	 */
-	static class Field {
-		final String name;
-		final String alias;
-		final Class<?> owningClass;
-		final Class<?> clazz;
-		final List<InputParameter> inputParameters;
-		final List<Directive> directives;
-
-		Field(String name, String alias, Class<?> owningClass, Class<?> clazz, List<InputParameter> inputParameters,
-				List<Directive> directives) throws GraphQLRequestPreparationException {
-			graphqlClientUtils.checkName(name);
-			if (alias != null) {
-				graphqlClientUtils.checkName(alias);
-			}
-			this.name = name;
-			this.alias = alias;
-			this.owningClass = owningClass;
-			this.clazz = clazz;
-			this.inputParameters = (inputParameters == null) ? new ArrayList<>() : inputParameters;
-			this.directives = (directives == null) ? new ArrayList<>() : directives;
-		}
-	}
-
-	Marker marker = QueryExecutor.GRAPHQL_MARKER;
-
-	/**
-	 * Indicates the field within the owning object, for which this {@link ObjectResponse} lists the fields and
-	 * sub-objects that should be returned by the GraphQL server.
-	 */
-	final Field field;
-
-	/** The list of fields that the GraphQL server should return for this GraphQL object */
-	List<Field> scalarFields = new ArrayList<>();
-
-	/**
-	 * The list of direct sub-objects that the GraphQL server should return for this GraphQL object, in the form of the
-	 * list of what response is expected for each. This is recursive, so of course, this sub-object may also have their
-	 * own sub-objects
-	 */
-	List<ObjectResponse> subObjects = new ArrayList<>();
-
-	/**
-	 * true if this {@link ObjectResponse} contains the response definition from the query level. This is used in the
-	 * {@link QueryExecutorImpl#execute(String, ObjectResponse, Map, Class)} method, to properly build the request.
-	 */
-	boolean queryLevel = false;
-
-	/**
-	 * A {@link ObjectResponse} can only be created through the {@link Builder} created for it. See the
-	 * {@link #newResponseDefBuilder(String)} to create such a builder.
-	 * 
-	 * @param owningClass
-	 *            The class that owns the field for which we create this ObjectResponse
-	 * @param fieldName
-	 *            The field in the owningClass that owns the field for which we create this ObjectResponse
-	 * @throws GraphQLRequestPreparationException
-	 *             If the given field name doesn't exist in this owningClass
-	 * @see #newResponseDefBuilder(String)
-	 */
-	ObjectResponse(Class<?> owningClass, String fieldName) throws GraphQLRequestPreparationException {
-		this(owningClass, fieldName, null);
-	}
-
-	/**
-	 * A {@link ObjectResponse} can only be created through the {@link Builder} created for it. See the
-	 * {@link #newResponseDefBuilder(String)} to create such a builder.
-	 * 
-	 * @param owningClass
-	 *            The class that owns the field for which we create this ObjectResponse
-	 * @param fieldName
-	 *            The field in the owningClass that owns the field for which we create this ObjectResponse
-	 * @param fieldAlias
-	 *            The optional alias for this field (may be null)
-	 * @throws GraphQLRequestPreparationException
-	 *             If the given field name doesn't exist in this owningClass
-	 * @see #newResponseDefBuilder(String)
-	 */
-	ObjectResponse(Class<?> owningClass, String fieldName, String fieldAlias)
-			throws GraphQLRequestPreparationException {
-		this.field = new Field(fieldName, fieldAlias, owningClass,
-				graphqlClientUtils.checkFieldOfGraphQLType(fieldName, false, owningClass), null, null);
-	}
-
-	/**
-	 * Retrieves the alias for the field, which response is defined by this instance
-	 * 
-	 * @return
-	 */
-	public String getFieldAlias() {
-		return field.alias;
-	}
-
-	/**
-	 * Retrieves the GraphQL type that owns the field, which response is defined by this instance
-	 * 
-	 * @return
-	 */
-	public Class<?> getOwningClass() {
-		return field.owningClass;
-	}
-
-	/**
-	 * Retrieves the class for the field, which response is defined by this instance
-	 * 
-	 * @return
-	 */
-	public Class<?> getFieldClass() {
-		return field.clazz;
-	}
-
-	/**
-	 * Retrieves the name for the field, which response is defined by this instance
-	 * 
-	 * @return
-	 */
-	public String getFieldName() {
-		return field.name;
-	}
-
-	/**
-	 * Retrieves the {@link InputParameter} for the field, which response is defined by this instance
-	 * 
-	 * @return
-	 */
-	public List<InputParameter> getInputParameters() {
-		return field.inputParameters;
-	}
-
-	/**
-	 * Retrieves the {@link InputParameter} for the field, which response is defined by this instance
-	 * 
-	 * @return
-	 */
-	public List<Directive> getDirectives() {
-		return field.directives;
-	}
-
-	/**
-	 * Retrieves the part of the query, which describes the fields that the GraphQL server should return.<BR/>
-	 * For instance, for the query: <I>{hero(episode: NEWHOPE) {id name}}</I>, the response definition is <I>{id
-	 * name}</I>
-	 * 
-	 * @param sb
-	 *            The {@link StringBuilder} where the response must be appended
-	 * 
-	 * @return
-	 * @throws GraphQLRequestExecutionException
-	 *             When there is an issue during execution, typically while managing the bind variables.
-	 */
-	public void appendResponseQuery(StringBuilder sb, Map<String, Object> parameters, boolean appendSpaceParam)
-			throws GraphQLRequestExecutionException {
-
-		//////////////////////////////////////////////////////////
-		// We start with the field name
-		appendFieldName(sb, appendSpaceParam, getFieldName(), getFieldAlias());
-
-		//////////////////////////////////////////////////////////
-		// Then the input parameters
-		appendInputParameters(sb, getInputParameters(), parameters);
-
-		//////////////////////////////////////////////////////////
-		// Then the directives
-		appendDirectives(sb, getDirectives(), parameters);
-
-		//////////////////////////////////////////////////////////
-		// Then field list (if any)
-
-		boolean appendSpaceLocal = false;
-		if (scalarFields.size() > 0 || subObjects.size() > 0) {
-			logger.debug("Appending ReponseDef content for field " + field.name + " of type " + field.clazz);
-			sb.append("{");
-
-			// We first loop through the field of the current ObjectResponse
-			for (Field f : scalarFields) {
-				appendFieldName(sb, appendSpaceLocal, f.name, f.alias);
-				appendInputParameters(sb, f.inputParameters, parameters);
-				appendDirectives(sb, f.directives, parameters);
-				appendSpaceLocal = true;
-			}
-
-			// Then we loop though all sub-objects
-			for (ObjectResponse o : subObjects) {
-				o.appendResponseQuery(sb, parameters, appendSpaceLocal);
-				appendSpaceLocal = true;
-			} // for
-
-			sb.append("}");
-		}
-	}
-
-	private void appendInputParameters(StringBuilder sb, List<InputParameter> inputParameters,
-			Map<String, Object> parameters) throws GraphQLRequestExecutionException {
-		if (inputParameters != null && inputParameters.size() > 0) {
-			// Let's list the non null parameters ...
-			List<String> params = new ArrayList<String>();
-			for (InputParameter param : inputParameters) {
-				String stringValue = param.getValueForGraphqlQuery(parameters);
-				if (stringValue != null) {
-					params.add(param.getName() + ":" + stringValue);
-				}
-			}
-			// ... in order to generate the list of parameters to send to the server
-			if (params.size() > 0) {
-				sb.append("(");
-				boolean writeComma = false;
-				for (String param : params) {
-					if (writeComma)
-						sb.append(",");
-					writeComma = true;
-					sb.append(param);
-				} // for
-				sb.append(")");
-			}
-		}
-	}
-
-	private void appendDirectives(StringBuilder sb, List<Directive> directives, Map<String, Object> parameters)
-			throws GraphQLRequestExecutionException {
-		if (directives != null && directives.size() > 0) {
-			for (Directive dir : directives) {
-				sb.append(" ").append("@").append(dir.getName());
-				appendInputParameters(sb, dir.getArguments(), parameters);
-			}
-		}
-	}
-
-	/**
-	 * Append one field (or object) name and optional alias to the given {@link StringBuilder}.
-	 * 
-	 * @param sb
-	 * @param f
-	 */
-	void appendFieldName(StringBuilder sb, boolean appendSpace, String name, String alias) {
-
-		if (appendSpace) {
-			sb.append(" ");
-		}
-
-		// If we've an alias, let's write it
-		if (alias != null) {
-			sb.append(alias).append(":");
-		}
-
-		sb.append(name);
-	}
-=======
 abstract public class ObjectResponse extends AbstractGraphQLRequest {
->>>>>>> 206a38df
 
 	/** {@inheritDoc} */
 	public ObjectResponse(String graphQLRequest) throws GraphQLRequestPreparationException {
@@ -310,21 +35,4 @@
 		super(graphQLRequest, requestType, queryName, inputParams);
 	}
 
-	/**
-	 * Add a list of {@link Directive}s to this object.
-	 * 
-	 * @param directives
-	 */
-	public void addDirectives(List<Directive> directives) {
-		field.directives.addAll(directives);
-	}
-
-	public boolean isQueryLevel() {
-		return queryLevel;
-	}
-
-	public void setQueryLevel(boolean queryLevel) {
-		this.queryLevel = queryLevel;
-	}
-
 }
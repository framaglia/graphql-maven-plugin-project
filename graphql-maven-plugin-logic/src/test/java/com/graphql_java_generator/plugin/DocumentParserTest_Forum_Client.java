package com.graphql_java_generator.plugin;

import static org.junit.jupiter.api.Assertions.assertEquals;
import static org.junit.jupiter.api.Assertions.assertNotNull;
import static org.junit.jupiter.api.Assertions.assertNull;

import org.junit.jupiter.api.BeforeEach;
import org.junit.jupiter.api.Test;
import org.junit.jupiter.api.extension.ExtendWith;
import org.springframework.beans.factory.annotation.Autowired;
import org.springframework.test.annotation.DirtiesContext;
import org.springframework.test.context.ContextConfiguration;
import org.springframework.test.context.junit.jupiter.SpringExtension;

import com.graphql_java_generator.plugin.language.Field;
import com.graphql_java_generator.plugin.language.Relation;
import com.graphql_java_generator.plugin.language.RelationType;
import com.graphql_java_generator.plugin.language.Type;
import com.graphql_java_generator.plugin.language.impl.ObjectType;

import graphql.language.Document;
import graphql.mavenplugin_notscannedbyspring.Forum_Client_SpringConfiguration;

/**
 * 
 * @author EtienneSF
 */
@ExtendWith(SpringExtension.class)
@ContextConfiguration(classes = { Forum_Client_SpringConfiguration.class })
class DocumentParserTest_Forum_Client {

	@Autowired
	DocumentParser documentParser;

	@SuppressWarnings("unused")
	private Document doc;

	@BeforeEach
	void setUp() throws Exception {
		documentParser.parseDocuments();
	}

	@Test
	@DirtiesContext
	void test_initRelations() {

		// Verification
		assertEquals(19, documentParser.relations.size(), "nb relations found");

		// The Relation are found in the order of their declaratioon in the GraphQL schema definition.
		// Let's check that
		int i = 0;
		checkRelation(documentParser.relations.get(i++), "Board", "topics", "Topic", null, RelationType.OneToMany,
				true);
		checkRelation(documentParser.relations.get(i++), "Topic", "author", "Member", null, RelationType.ManyToOne,
				true);
		checkRelation(documentParser.relations.get(i++), "Topic", "posts", "Post", null, RelationType.OneToMany, true);
		checkRelation(documentParser.relations.get(i++), "Post", "author", "Member", null, RelationType.ManyToOne,
				true);
	}

	private void checkRelation(Relation relation, String objectSource, String fieldSource, String typeTarget,
			String targetField, RelationType manytoone, boolean b) {
		String msg = "Relation: " + objectSource + "." + fieldSource + "->" + typeTarget + " (" + manytoone + ")";
		assertNotNull(relation, msg + " [relation not null");
		assertEquals(objectSource, relation.getObjectType().getName(), msg + " [objectSource]");
		assertEquals(fieldSource, relation.getField().getName(), msg + " [fieldSource]");
		assertEquals(typeTarget, relation.getField().getType().getName(), msg + " [typeTarget]");
		if (targetField == null) {
			assertNull(relation.getMappedyBy(), msg + " [mapped by]");
		} else {
			assertEquals(targetField, relation.getMappedyBy().getName(), msg + " [mapped by]");
		}
	}

	/** Tests the annotation. We're in Server mode, thanks to the Spring Configuration used for this test */
	@Test
	@DirtiesContext
	void test_addAnnotations_client() {
		// Preparation
		Type topic = documentParser.objectTypes.stream().filter(o -> o.getName().equals("Topic")).findFirst().get();

		// Verification
		assertEquals("@GraphQLObjectType(\"Topic\")", topic.getAnnotation());
		int i = 0;
		checkFieldAnnotation(topic.getFields().get(i++), "id",
				"@GraphQLScalar(fieldName = \"id\", graphQLTypeName = \"ID\", javaClass = String.class)");
		checkFieldAnnotation(topic.getFields().get(i++), "date",
				"@JsonDeserialize(using = CustomScalarDeserializerDate.class)\n"
<<<<<<< HEAD
						+ "	@GraphQLScalar(graphQLTypeName = \"Date\", javaClass = Date.class)");
=======
						+ "	@GraphQLScalar(fieldName = \"date\", graphQLTypeName = \"Date\", javaClass = Date.class)");
>>>>>>> 206a38df
		checkFieldAnnotation(topic.getFields().get(i++), "author",
				"@GraphQLNonScalar(fieldName = \"author\", graphQLTypeName = \"Member\", javaClass = Member.class)");
		checkFieldAnnotation(topic.getFields().get(i++), "publiclyAvailable",
				"@GraphQLScalar(fieldName = \"publiclyAvailable\", graphQLTypeName = \"Boolean\", javaClass = Boolean.class)");
		checkFieldAnnotation(topic.getFields().get(i++), "nbPosts",
				"@GraphQLScalar(fieldName = \"nbPosts\", graphQLTypeName = \"Int\", javaClass = Integer.class)");
		checkFieldAnnotation(topic.getFields().get(i++), "title",
				"@GraphQLScalar(fieldName = \"title\", graphQLTypeName = \"String\", javaClass = String.class)");
		checkFieldAnnotation(topic.getFields().get(i++), "content",
				"@GraphQLScalar(fieldName = \"content\", graphQLTypeName = \"String\", javaClass = String.class)");
		checkFieldAnnotation(topic.getFields().get(i++), "posts",
				"@JsonDeserialize(contentAs = Post.class)\n\t@GraphQLNonScalar(fieldName = \"posts\", graphQLTypeName = \"Post\", javaClass = Post.class)");
	}

	private void checkFieldAnnotation(Field field, String name, String annotation) {
		String msg = "Check annotation for field " + field.getName() + " (client mode)";
		assertEquals(name, field.getName(), msg + " [name]");
		assertEquals(annotation, field.getAnnotation(), msg + " [annotation]");
	}

	/** Tests the Data Fetchers that are listed during parsing */
	@Test
	@DirtiesContext
	void test_initDataFetchers() {
		assertEquals(0, documentParser.dataFetchers.size(), "no data fetcher in client mode");
	}

	@Test
	@DirtiesContext
	void test_checkIntrospectionQueries() {
		assertEquals(1, documentParser.queryTypes.size());
		ObjectType query = documentParser.queryTypes.get(0);

		// Verification
		assertEquals("QueryType", query.getName());
		assertEquals(6, query.getFields().size(), "4 + the 2 introspection queries added");

		int j = 0; // The first query is 0, see ++j below
		// boards: [Board]
		checkField(query, j, "boards", true, false, false, "Board",
				documentParser.pluginConfiguration.getPackageName() + ".Board");
		assertEquals(0, query.getFields().get(j).getInputParameters().size());
		j += 1;
		// nbBoards: Int
		checkField(query, j, "nbBoards", false, false, false, "Int", Integer.class.getName());
		assertEquals(0, query.getFields().get(j).getInputParameters().size());
		j += 1;
		// topics(boardName: String!): [Topic]!
		checkField(query, j, "topics", true, true, false, "Topic",
				documentParser.pluginConfiguration.getPackageName() + ".Topic");
		assertEquals(1, query.getFields().get(j).getInputParameters().size());
		checkInputParameter(query, j, 0, "boardName", false, true, null, "String", String.class.getName(), null);
		j += 1;
		// findTopics(boardName: String!, keyword: [String!]): [Topic]
		checkField(query, j, "findTopics", true, false, false, "Topic",
				documentParser.pluginConfiguration.getPackageName() + ".Topic");
		assertEquals(2, query.getFields().get(j).getInputParameters().size());
		checkInputParameter(query, j, 0, "boardName", false, true, null, "String", String.class.getName(), null);
		checkInputParameter(query, j, 1, "keyword", true, false, true, "String", String.class.getName(), null);
		j += 1;
		// __schema: __Schema!
		checkField(query, j, "__schema", false, true, false, "__Schema",
				documentParser.pluginConfiguration.getPackageName() + ".__Schema");
		assertEquals(0, query.getFields().get(j).getInputParameters().size());
		j += 1;
		// __type(name: String!): __Type
		checkField(query, j, "__type", false, true, false, "__Type",
				documentParser.pluginConfiguration.getPackageName() + ".__Type");
		assertEquals(1, query.getFields().get(j).getInputParameters().size());
		checkInputParameter(query, j, 0, "name", false, true, null, "String", String.class.getName(), null);
		j += 1;
	}

	private void checkField(ObjectType type, int j, String name, boolean list, boolean mandatory, Boolean itemMandatory,
			String typeName, String classname) {
		Field field = type.getFields().get(j);
		String fieldDescForJUnitMessage = "Field n°" + j + " (" + name + ")";

		assertEquals(name, field.getName(), "field name is " + name + " (for " + fieldDescForJUnitMessage + ")");
		assertEquals(list, field.isList(), "field list is " + list + " (for " + fieldDescForJUnitMessage + ")");
		assertEquals(mandatory, field.isMandatory(),
				"field mandatory is " + mandatory + " (for " + fieldDescForJUnitMessage + ")");
		if (itemMandatory != null) {
			assertEquals(itemMandatory, field.isItemMandatory(),
					"field itemMandatory is " + itemMandatory + " (for " + fieldDescForJUnitMessage + ")");
		}

		Type fieldType = field.getType();
		assertEquals(typeName, fieldType.getName(),
				"type name is " + typeName + " (for " + fieldDescForJUnitMessage + ")");
		assertEquals(classname, fieldType.getClassFullName(),
				"Class for field type is " + classname + " (for " + fieldDescForJUnitMessage + ")");
	}

	private void checkNbInputParameter(ObjectType type, int j, int nbInputParameters) {
		assertEquals(nbInputParameters, type.getFields().get(j).getInputParameters().size(),
				"field " + type.getFields().get(j).getName() + " should have " + nbInputParameters + " parameter");
	}

	private void checkInputParameter(ObjectType type, int j, int numParam, String name, boolean list, boolean mandatory,
			Boolean itemMandatory, String typeName, String classname, String defaultValue) {
		Field inputValue = type.getFields().get(j).getInputParameters().get(numParam);

		String intputParamDescForJUnitMessage = "Field n°" + j + " / input param n°" + numParam;

		assertEquals(name, inputValue.getName(),
				type.getName() + " - name is " + name + " (for " + intputParamDescForJUnitMessage + ")");
		assertEquals(list, inputValue.isList(),
				type.getName() + " - list is " + list + " (for " + intputParamDescForJUnitMessage + ")");
		assertEquals(mandatory, inputValue.isMandatory(),
				type.getName() + " - mandatory is " + mandatory + " (for " + intputParamDescForJUnitMessage + ")");
		if (itemMandatory != null) {
			assertEquals(itemMandatory, inputValue.isItemMandatory(), type.getName() + " - itemMandatory is "
					+ itemMandatory + " (for " + intputParamDescForJUnitMessage + ")");
		}

		Type fieldType = inputValue.getType();
		assertEquals(typeName, fieldType.getName(),
				"name is " + typeName + " (for " + intputParamDescForJUnitMessage + ")");
		assertEquals(classname, fieldType.getClassFullName(),
				"Class type is " + classname + " (for " + intputParamDescForJUnitMessage + ")");

		assertEquals(defaultValue, inputValue.getDefaultValue(),
				"Default Value is <" + defaultValue + "> (for " + intputParamDescForJUnitMessage + ")");
	}
}<|MERGE_RESOLUTION|>--- conflicted
+++ resolved
@@ -87,11 +87,7 @@
 				"@GraphQLScalar(fieldName = \"id\", graphQLTypeName = \"ID\", javaClass = String.class)");
 		checkFieldAnnotation(topic.getFields().get(i++), "date",
 				"@JsonDeserialize(using = CustomScalarDeserializerDate.class)\n"
-<<<<<<< HEAD
-						+ "	@GraphQLScalar(graphQLTypeName = \"Date\", javaClass = Date.class)");
-=======
 						+ "	@GraphQLScalar(fieldName = \"date\", graphQLTypeName = \"Date\", javaClass = Date.class)");
->>>>>>> 206a38df
 		checkFieldAnnotation(topic.getFields().get(i++), "author",
 				"@GraphQLNonScalar(fieldName = \"author\", graphQLTypeName = \"Member\", javaClass = Member.class)");
 		checkFieldAnnotation(topic.getFields().get(i++), "publiclyAvailable",

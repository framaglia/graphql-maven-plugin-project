/**
 * 
 */
package com.graphql_java_generator.plugin;

import java.io.File;
import java.io.FileWriter;
import java.io.IOException;
import java.io.Writer;
import java.lang.reflect.InvocationTargetException;
import java.lang.reflect.Method;
import java.nio.charset.Charset;
import java.util.ArrayList;
import java.util.List;
import java.util.jar.JarEntry;
import java.util.jar.JarInputStream;

import org.apache.commons.io.output.FileWriterWithEncoding;
import org.apache.velocity.Template;
import org.apache.velocity.VelocityContext;
import org.apache.velocity.app.VelocityEngine;
import org.apache.velocity.exception.MethodInvocationException;
import org.apache.velocity.exception.ParseErrorException;
import org.apache.velocity.exception.ResourceNotFoundException;
import org.apache.velocity.exception.TemplateInitException;
import org.apache.velocity.runtime.RuntimeConstants;
import org.apache.velocity.runtime.resource.loader.ClasspathResourceLoader;
import org.springframework.beans.factory.annotation.Autowired;
import org.springframework.core.io.ClassPathResource;
import org.springframework.stereotype.Component;

import com.graphql_java_generator.GraphqlUtils;
import com.graphql_java_generator.plugin.language.BatchLoader;
import com.graphql_java_generator.plugin.language.DataFetchersDelegate;
import com.graphql_java_generator.plugin.language.Field;
import com.graphql_java_generator.plugin.language.Type;
import com.graphql_java_generator.plugin.language.impl.CustomScalarType;
import com.graphql_java_generator.plugin.language.impl.ObjectType;

import graphql.schema.GraphQLScalarType;

/**
 * This class generates the code, from the classes coming from the com.graphql_java_generator.plugin.language package.
 * This classes have been created by {link {@link DocumentParser}
 * 
 * @author EtienneSF
 */
@Component
public class CodeGenerator {

	public static final String FILE_TYPE_JACKSON_DESERIALIZER = "Jackson deserializer";

	@Autowired
	DocumentParser documentParser;

	/**
	 * This instance is responsible for providing all the configuration parameter from the project (Maven, Gradle...)
	 */
	@Autowired
	PluginConfiguration pluginConfiguration;

	/** The component that reads the GraphQL schema from the file system */
	@Autowired
	ResourceSchemaStringProvider resourceSchemaStringProvider;

	@Autowired
	GraphqlUtils graphqlUtils;

	/** The Velocity engine used to generate the target file */
	VelocityEngine velocityEngine = null;

	public CodeGenerator() {
		// Initialization for Velocity
		velocityEngine = new VelocityEngine();
		velocityEngine.setProperty(RuntimeConstants.RESOURCE_LOADER, "classpath");
		velocityEngine.setProperty("classpath.resource.loader.class", ClasspathResourceLoader.class.getName());
		velocityEngine.init();
	}

	/**
	 * Execution of the code generation. The generation is done on the data build by the {@link #documentParser}
	 * 
	 * @Return The number of generated classes
	 * @throws MojoExecutionException
	 * @throws IOException
	 */
	public int generateCode() throws IOException {

		int i = 0;
		i += generateTargetFiles(documentParser.getObjectTypes(), "object", resolveTemplate(CodeTemplate.OBJECT));
		i += generateTargetFiles(documentParser.getInterfaceTypes(), "interface",
				resolveTemplate(CodeTemplate.INTERFACE));
		i += generateTargetFiles(documentParser.getUnionTypes(), "union", resolveTemplate(CodeTemplate.UNION));
		i += generateTargetFiles(documentParser.getEnumTypes(), "enum", resolveTemplate(CodeTemplate.ENUM));

		switch (pluginConfiguration.getMode()) {
		case server:
			i += generateServerFiles();
			break;
		case client:
			// Generation of the query/mutation/subscription classes
			i += generateTargetFiles(documentParser.getQueryTypes(), "query",
					resolveTemplate(CodeTemplate.QUERY_MUTATION_SUBSCRIPTION));
			i += generateTargetFiles(documentParser.getMutationTypes(), "mutation",
					resolveTemplate(CodeTemplate.QUERY_MUTATION_SUBSCRIPTION));
			i += generateTargetFiles(documentParser.getSubscriptionTypes(), "subscription",
					resolveTemplate(CodeTemplate.QUERY_MUTATION_SUBSCRIPTION));
			
			// Generation of the query/mutation/subscription response classes
			i += generateTargetFiles(documentParser.getQueryTypes(), "response", 
					resolveTemplate(CodeTemplate.OBJECT));
			i += generateTargetFiles(documentParser.getMutationTypes(), "response", 
					resolveTemplate(CodeTemplate.OBJECT));
			i += generateTargetFiles(documentParser.getSubscriptionTypes(), "response", 
					resolveTemplate(CodeTemplate.OBJECT));

			// Generation of the query/mutation/subscription root responses classes
			i += generateTargetFiles(documentParser.getQueryTypes(), "root response",
					resolveTemplate(CodeTemplate.ROOT_RESPONSE));
			i += generateTargetFiles(documentParser.getMutationTypes(), "root response",
					resolveTemplate(CodeTemplate.ROOT_RESPONSE));
			i += generateTargetFiles(documentParser.getSubscriptionTypes(), "root response",
					resolveTemplate(CodeTemplate.ROOT_RESPONSE));

			// Generation of the query/mutation/subscription response classes
			i += generateTargetFiles(documentParser.getQueryTypes(), "response", resolveTemplate(CodeTemplate.OBJECT));
			i += generateTargetFiles(documentParser.getMutationTypes(), "response",
					resolveTemplate(CodeTemplate.OBJECT));
			i += generateTargetFiles(documentParser.getSubscriptionTypes(), "response",
					resolveTemplate(CodeTemplate.OBJECT));

			// Generation of the query/mutation/subscription root responses classes
			i += generateTargetFiles(documentParser.getQueryTypes(), "root response",
					resolveTemplate(CodeTemplate.ROOT_RESPONSE));
			i += generateTargetFiles(documentParser.getMutationTypes(), "root response",
					resolveTemplate(CodeTemplate.ROOT_RESPONSE));
			i += generateTargetFiles(documentParser.getSubscriptionTypes(), "root response",
					resolveTemplate(CodeTemplate.ROOT_RESPONSE));

			// Generation of the GraphQLRequest class
			i += generateGraphQLRequest();

			// Files for Custom Scalars
			VelocityContext context = new VelocityContext();
			context.put("pluginConfiguration", pluginConfiguration);
			context.put("customScalars", documentParser.customScalars);
			i += generateOneFile(getJavaFile("CustomScalarRegistryInitializer"),
					"Generating CustomScalarRegistryInitializer", context,
					resolveTemplate(CodeTemplate.CUSTOM_SCALAR_REGISTRY_INITIALIZER));
			// Files for Directives
			context = new VelocityContext();
			context.put("pluginConfiguration", pluginConfiguration);
			context.put("directives", documentParser.directives);
			i += generateOneFile(getJavaFile("DirectiveRegistryInitializer"), "Generating DirectiveRegistryInitializer",
<<<<<<< HEAD
					context, resolveTemplate(CodeTemplate.DIRECTIVE_REGISTRY_INITIALIZER) );
=======
					context, resolveTemplate(CodeTemplate.DIRECTIVE_REGISTRY_INITIALIZER));
>>>>>>> 206a38df
			//
			i += generateTargetFiles(documentParser.customScalars, FILE_TYPE_JACKSON_DESERIALIZER,
					resolveTemplate(CodeTemplate.JACKSON_DESERIALIZER));
			i += generateQueryTargetType();
			break;
		}

		if (pluginConfiguration.isCopyGraphQLJavaSources()) {
			copyGraphQLJavaSources();
		}

		return i;

	}

	void copyGraphQLJavaSources() throws IOException {
		final int NB_BYTES = 1000;
		ClassPathResource res = new ClassPathResource("/graphql-java-runtime-sources.jar");
		JarEntry entry;
		int nbBytesRead;
		byte[] bytes = new byte[NB_BYTES];

		try (JarInputStream jar = new JarInputStream(res.getInputStream())) {
			while ((entry = jar.getNextJarEntry()) != null) {
				boolean metaInf = entry.getName().startsWith("META-INF");
				boolean serverAndIsClientFile = entry.getName().contains("com/graphql_java_generator/client")
						&& pluginConfiguration.getMode().equals(PluginMode.server);

				if (!metaInf && !serverAndIsClientFile) {
					java.io.File file = new java.io.File(pluginConfiguration.getTargetSourceFolder(), entry.getName());

					if (entry.isDirectory()) {
						// if its a directory, create it
						file.mkdir();
					} else {
						try (java.io.FileOutputStream fos = new java.io.FileOutputStream(file)) {
							while ((nbBytesRead = jar.read(bytes, 0, bytes.length)) > 0) {
								fos.write(bytes, 0, nbBytesRead);
							}
						}
					}
				}
			}
		}
	}

	/**
	 * Utility method to centralize the common actions around the file generation.
	 * 
	 * @param object
	 *            The object to send to the template
	 * @param type
	 *            The kind of graphql object (object, query, mutation...), just for proper logging
	 * @param templateFilename
	 *            The absolute path for the template (or relative to the current path)
	 * @throws IOException
	 */
	int generateTargetFiles(List<? extends Type> objects, String type, String templateFilename)
			throws RuntimeException {
		int i = 0;
		for (Type object : objects) {
			String targetFileName = (String) execWithOneStringParam("getTargetFileName", object, type);
			File targetFile = getJavaFile(targetFileName);
			String msg = "Generating " + type + " '" + object.getName() + "' into " + targetFile.getAbsolutePath();

			VelocityContext context = new VelocityContext();
			context.put("imports", getImportList());
			context.put("object", object);
			context.put("pluginConfiguration", pluginConfiguration);
			context.put("targetFileName", targetFileName);
			context.put("type", type);

			i += generateOneFile(targetFile, msg, context, templateFilename);
		} // for
		return i;
	}

	/**
	 * Generates one wrapper for each query, that will receive the response json.
	 * 
	 * @return
	 */
	int generateQueryTargetType() {
		int i = 0;
		List<ObjectType> types = new ArrayList<>(documentParser.getQueryTypes());
		types.addAll(documentParser.getMutationTypes());
		types.addAll(documentParser.getSubscriptionTypes());

		for (ObjectType queryType : types) {
			for (Field query : queryType.getFields()) {
				String objectName = queryType.getClassSimpleName() + query.getPascalCaseName();
				File targetFile = getJavaFile(objectName);
				String msg = "Generating target for query " + query.getName() + " '" + objectName + "' into "
						+ targetFile.getAbsolutePath();
				VelocityContext context = new VelocityContext();
				context.put("pluginConfiguration", pluginConfiguration);
				context.put("objectName", objectName);
				context.put("query", query);

				i += generateOneFile(targetFile, msg, context, resolveTemplate(CodeTemplate.QUERY_TARGET_TYPE));
			}
		}
		return i;
	}

	/**
	 * Generates the {@link GraphQLRequest} class . This method expects at most one query, one mutation and one
	 * subscription, which is compliant with the GraphQL specification
	 */
	int generateGraphQLRequest() {
		VelocityContext context = new VelocityContext();
		context.put("pluginConfiguration", pluginConfiguration);

		context.put("query", (documentParser.queryTypes.size() > 0) ? documentParser.queryTypes.get(0) : null);
		context.put("mutation", (documentParser.mutationTypes.size() > 0) ? documentParser.mutationTypes.get(0) : null);
		context.put("subscription",
				(documentParser.subscriptionTypes.size() > 0) ? documentParser.subscriptionTypes.get(0) : null);

		return generateOneFile(getJavaFile("GraphQLRequest"), "generating GraphQLRequest", context,
				resolveTemplate(CodeTemplate.GRAPHQL_REQUEST));
	}

	/**
	 * Generates the server classes
	 * 
	 * @return The number of classes created, that is: 1
	 * @throws IOException
	 */
	int generateServerFiles() throws IOException {

		VelocityContext context = new VelocityContext();
		context.put("pluginConfiguration", pluginConfiguration);
		context.put("dataFetchersDelegates", documentParser.getDataFetchersDelegates());
		context.put("interfaces", documentParser.getInterfaceTypes());
		context.put("unions", documentParser.getUnionTypes());
		context.put("imports", getImportList());
		context.put("customScalars", documentParser.customScalars);

		// List of found schemas
		List<String> schemaFiles = new ArrayList<>();
		for (org.springframework.core.io.Resource res : resourceSchemaStringProvider.schemas()) {
			schemaFiles.add(res.getFilename());
		}
		context.put("schemaFiles", schemaFiles);

		int ret = 0;
		ret += generateOneFile(getJavaFile("GraphQLServerMain"), "generating GraphQLServerMain", context,
				resolveTemplate(CodeTemplate.SERVER));
		ret += generateOneFile(getJavaFile("GraphQLProvider"), "generating GraphQLProvider", context,
				resolveTemplate(CodeTemplate.PROVIDER));
		ret += generateOneFile(getJavaFile("GraphQLDataFetchers"), "generating GraphQLDataFetchers", context,
				resolveTemplate(CodeTemplate.DATAFETCHER));
		ret += generateOneFile(getJavaFile("GraphQLUtil"), "generating GraphQLUtil", context,
				resolveTemplate(CodeTemplate.GRAPHQLUTIL));

		for (DataFetchersDelegate dataFetcherDelegate : documentParser.dataFetchersDelegates) {
			context.put("dataFetcherDelegate", dataFetcherDelegate);
			ret += generateOneFile(getJavaFile(dataFetcherDelegate.getPascalCaseName()),
					"generating " + dataFetcherDelegate.getPascalCaseName(), context,
					resolveTemplate(CodeTemplate.DATAFETCHERDELEGATE));
		}

		ret += generateOneFile(getJavaFile("BatchLoaderDelegate"), "generating BatchLoaderDelegate", context,
				resolveTemplate(CodeTemplate.BATCHLOADERDELEGATE));
		for (BatchLoader batchLoader : documentParser.batchLoaders) {
			String name = "BatchLoaderDelegate" + batchLoader.getType().getClassSimpleName() + "Impl";
			context.put("batchLoader", batchLoader);
			ret += generateOneFile(getJavaFile(name), "generating " + name, context,
					resolveTemplate(CodeTemplate.BATCHLOADERDELEGATEIMPL));
		}

		return ret;

	}

	/**
	 * Generates one file from the given parameter, based on a Velocity context and template.
	 * 
	 * @param targetFile
	 *            The file to be generated. It will be either created or rewrited
	 * @param msg
	 *            A log message. It will be logged in debug mode, or send as the error message if an exception is
	 *            raised.
	 * @param context
	 *            The Velocity context
	 * @param templateFilename
	 *            The Velocity template
	 * @return The number of classes created, that is: 1
	 */
	int generateOneFile(File targetFile, String msg, VelocityContext context, String templateFilename) {
		try {
			Writer writer = null;

			pluginConfiguration.getLog().debug(msg);
			Template template = velocityEngine.getTemplate(templateFilename, "UTF-8");

			targetFile.getParentFile().mkdirs();
			if (pluginConfiguration.getSourceEncoding() != null) {
				writer = new FileWriterWithEncoding(targetFile,
						Charset.forName(pluginConfiguration.getSourceEncoding()));
			} else {
				writer = new FileWriter(targetFile);
			}
			template.merge(context, writer);
			writer.flush();
			writer.close();

			// Let's return the number of created files. That is: 1.
			// Not very useful. But it helps making simpler the code of the caller for this
			// method
			return 1;
		} catch (ResourceNotFoundException | ParseErrorException | TemplateInitException | MethodInvocationException
				| IOException e) {
			throw new RuntimeException("Error when " + msg, e);
		}
	}

	/**
	 * This method returns the {@link File} where the class is to be generated. It adds the preceding path, and the
	 * suffix ".java" to the given parameter.
	 * 
	 * @param simpleClassname
	 *            The classname, without the package
	 * @return
	 */
	File getJavaFile(String simpleClassname) {
		String relativePath = pluginConfiguration.getPackageName().replace('.', '/') + '/' + simpleClassname + ".java";
		File file = new File(pluginConfiguration.getTargetSourceFolder(), relativePath);
		file.getParentFile().mkdirs();
		return file;
	}

	/**
	 * Calls the 'methodName' method on the given object
	 * 
	 * @param methodName
	 *            The name of the method name
	 * @param object
	 *            The given node, on which the 'methodName' method is to be called
	 * @return
	 */
	Object exec(String methodName, Object object) {
		try {
			Method getType = object.getClass().getMethod(methodName);
			return getType.invoke(object);
		} catch (IllegalAccessException | IllegalArgumentException | InvocationTargetException | NoSuchMethodException
				| SecurityException e) {
			throw new RuntimeException("Error when trying to execute '" + methodName + "' on '"
					+ object.getClass().getName() + "': " + e.getMessage(), e);
		}
	}

	/**
	 * Calls the 'methodName' method on the given object
	 * 
	 * @param methodName
	 *            The name of the method name
	 * @param object
	 *            The given node, on which the 'methodName' method is to be called
	 * @return
	 */
	Object execWithOneStringParam(String methodName, Object object, String param) {
		try {
			Method getType = object.getClass().getMethod(methodName, String.class);
			return getType.invoke(object, param);
		} catch (IllegalAccessException | IllegalArgumentException | InvocationTargetException | NoSuchMethodException
				| SecurityException e) {
			throw new RuntimeException("Error when trying to execute '" + methodName + "' (with a String param) on '"
					+ object.getClass().getName() + "': " + e.getMessage(), e);
		}
	}

	/**
	 * Retrieves all the class that must be imported. This list is based on the list of Custom Scalars, that may need
	 * specific import, for specific {@link GraphQLScalarType}.
	 */
	List<String> getImportList() {
		List<String> ret = new ArrayList<>();
		if (documentParser.customScalars != null) {
			for (CustomScalarType customScalar : documentParser.customScalars) {
				if (!customScalar.getPackageName().contentEquals("java.lang")) {
					ret.add(customScalar.getClassFullName());
				}
			}
		}
		return ret;
	}

	/**
	 * Resolves the template for the given key
	 * 
	 * @param templateKey
	 * @param defaultValue
	 * @return
	 */
	protected String resolveTemplate(CodeTemplate template) {
		if (pluginConfiguration.getTemplates().containsKey(template.name())) {
			return pluginConfiguration.getTemplates().get(template.name());
		} else {
			return template.getDefaultValue();
		}
	}
}<|MERGE_RESOLUTION|>--- conflicted
+++ resolved
@@ -105,13 +105,12 @@
 					resolveTemplate(CodeTemplate.QUERY_MUTATION_SUBSCRIPTION));
 			i += generateTargetFiles(documentParser.getSubscriptionTypes(), "subscription",
 					resolveTemplate(CodeTemplate.QUERY_MUTATION_SUBSCRIPTION));
-			
+
 			// Generation of the query/mutation/subscription response classes
-			i += generateTargetFiles(documentParser.getQueryTypes(), "response", 
+			i += generateTargetFiles(documentParser.getQueryTypes(), "response", resolveTemplate(CodeTemplate.OBJECT));
+			i += generateTargetFiles(documentParser.getMutationTypes(), "response",
 					resolveTemplate(CodeTemplate.OBJECT));
-			i += generateTargetFiles(documentParser.getMutationTypes(), "response", 
-					resolveTemplate(CodeTemplate.OBJECT));
-			i += generateTargetFiles(documentParser.getSubscriptionTypes(), "response", 
+			i += generateTargetFiles(documentParser.getSubscriptionTypes(), "response",
 					resolveTemplate(CodeTemplate.OBJECT));
 
 			// Generation of the query/mutation/subscription root responses classes
@@ -121,24 +120,9 @@
 					resolveTemplate(CodeTemplate.ROOT_RESPONSE));
 			i += generateTargetFiles(documentParser.getSubscriptionTypes(), "root response",
 					resolveTemplate(CodeTemplate.ROOT_RESPONSE));
-
-			// Generation of the query/mutation/subscription response classes
-			i += generateTargetFiles(documentParser.getQueryTypes(), "response", resolveTemplate(CodeTemplate.OBJECT));
-			i += generateTargetFiles(documentParser.getMutationTypes(), "response",
-					resolveTemplate(CodeTemplate.OBJECT));
-			i += generateTargetFiles(documentParser.getSubscriptionTypes(), "response",
-					resolveTemplate(CodeTemplate.OBJECT));
-
-			// Generation of the query/mutation/subscription root responses classes
-			i += generateTargetFiles(documentParser.getQueryTypes(), "root response",
-					resolveTemplate(CodeTemplate.ROOT_RESPONSE));
-			i += generateTargetFiles(documentParser.getMutationTypes(), "root response",
-					resolveTemplate(CodeTemplate.ROOT_RESPONSE));
-			i += generateTargetFiles(documentParser.getSubscriptionTypes(), "root response",
-					resolveTemplate(CodeTemplate.ROOT_RESPONSE));
-
+			
 			// Generation of the GraphQLRequest class
-			i += generateGraphQLRequest();
+			i += generateGraphQLRequest();			
 
 			// Files for Custom Scalars
 			VelocityContext context = new VelocityContext();
@@ -152,11 +136,7 @@
 			context.put("pluginConfiguration", pluginConfiguration);
 			context.put("directives", documentParser.directives);
 			i += generateOneFile(getJavaFile("DirectiveRegistryInitializer"), "Generating DirectiveRegistryInitializer",
-<<<<<<< HEAD
-					context, resolveTemplate(CodeTemplate.DIRECTIVE_REGISTRY_INITIALIZER) );
-=======
 					context, resolveTemplate(CodeTemplate.DIRECTIVE_REGISTRY_INITIALIZER));
->>>>>>> 206a38df
 			//
 			i += generateTargetFiles(documentParser.customScalars, FILE_TYPE_JACKSON_DESERIALIZER,
 					resolveTemplate(CodeTemplate.JACKSON_DESERIALIZER));

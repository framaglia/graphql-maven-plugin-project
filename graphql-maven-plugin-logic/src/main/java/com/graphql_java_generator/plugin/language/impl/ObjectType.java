--- conflicted
+++ resolved
@@ -115,15 +115,12 @@
 		return false;
 	}
 
-<<<<<<< HEAD
-=======
 	/** {@inheritDoc} */
 	@Override
 	public boolean isScalar() {
 		return false;
 	}
 
->>>>>>> 206a38df
 	public String getRequestTypePascalCase() {
 		return GraphqlUtils.graphqlUtils.getPascalCase(getRequestType());
 	}

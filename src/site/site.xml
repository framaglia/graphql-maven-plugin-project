--- conflicted
+++ resolved
@@ -23,21 +23,13 @@
 		</menu>
 
 		<menu name="Client mode">
-<<<<<<< HEAD
-			<item name="Client mode usage" href="client.html" />
-=======
 			<item name="Client usage" href="client.html" />
->>>>>>> 206a38df
 			<item name="Introspection" href="introspection.html" />
 			<item name="Runtime Classes" href="runtimeclasses.html" />
 		</menu>
 
 		<menu name="Server mode">
-<<<<<<< HEAD
-			<item name="Server mode usage" href="server.html" />
-=======
 			<item name="Server usage" href="server.html" />
->>>>>>> 206a38df
 			<item name="Howto personalize the generated code" href="schema_personalization.html" />
 		</menu>
 

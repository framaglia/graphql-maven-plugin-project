--- conflicted
+++ resolved
@@ -11,22 +11,6 @@
 %{toc}
 	
 * {Summary}
-<<<<<<< HEAD
-~~~~~~~~~~~~~~~~~~~
-
-  The client mode makes it easy for a Java GraphQL client-side application, to execute queries/mutations/subscriptions against a GraphQL server. The graphql-maven-plugin generates all the necessary code, so that a Java application can call a GraphQL server by simply calling the relevant Java method.
-
-* {Presentation}
-~~~~~~~~~~~~~~~~~~~
-
-  When configuring the graphql-maven-plugin in client mode, it reads a graphqls schema file, and generates all the necessary code to make it easy to call a GraphQL server. 
-
-  As an overview, it generates:
-
-  * One java class for the Query object. This object contains all the method allowing to execute a full query, and shortcuts methods to execute each of the queries defined in the query object.
-  
-  * One java class for the Mutation object (if any). It's the same as for the Query object (described just above)
-=======
 ~~~~~~~~~~~~~~~~~~~
 
   The client mode makes it easy for a Java GraphQL client-side application, to execute queries/mutations/subscriptions against a GraphQL server. The graphql-maven-plugin generates all the necessary code, so that a Java application can call a GraphQL server by simply calling the relevant Java method.
@@ -67,7 +51,6 @@
   * One java class for each Query/Mutation/Subscription object. This object contains all the method allowing to execute a full query, and shortcuts methods to execute each of the queries defined in the query/mutation/subscription.
   
     * The introspection queries (__schema and __type) are added to the query defined in the GraphQL schema. If no query exists in the schema, a default one is created, named QueryType.
->>>>>>> 206a38df
   
   * One POJO for each standard object of the GraphQL object
   
@@ -141,21 +124,6 @@
   You can define the package that will contain the generated code. If you don't, the default package is <com.generated.graphql>. 
   This package contains the generated code. 
 
-<<<<<<< HEAD
-  The necessary runtime code source is joined into the generated code, and remains in its original package, 
-  which is <com.graphql_java_generator.*>. So everything is embedded.
-
-
-* {Full queries versus Partial queries}
-~~~~~~~~~~~~~~~~~~~
-
-  When the plugin generates the query/mutation/subscription java classes, it generates two families of methods:
-  
-** {Full queries/mutations/subscriptions}
-~~~~~~~~~~~~~~~~~~~
-  
-  The <exec> and <execWithBindValues> methods allows to execute full GraphQL queries, that is: the GraphQL request, without the query/mutation/subscription keyword (see below for sample).
-=======
   The necessary runtime code source is joined into the generated code, and remains in its original package, which is <com.graphql_java_generator.*>. So everything is embedded. Read the {{{./schema_personalization.html}Howto personalize the generated code}} if you want to change this default behavior.
 
 
@@ -182,7 +150,6 @@
   []
   
   TODO FINISH HERE 
->>>>>>> 206a38df
     
   The <getResponseBuilder()> method returns a Builder that allows you to prepare the GraphQL request during the application initialization. This will accelerate the further GraphQL calls for this query/mutation/subscription. And it allows to check at startup time that your queries/mutations/subscriptions are valid.
   
@@ -225,11 +192,7 @@
   If an optional bind variable value is missing, then the relevant parameter is not sent to the server. In the above sample, the <anotherValueParam> is not given. So the <anotherValue> param is not sent to the server.
        
   
-<<<<<<< HEAD
-** {Partial queries/mutations/subscriptions}
-=======
 ** {Partial requests}
->>>>>>> 206a38df
 ~~~~~~~~~~~~~~~~~~~
 
   In each query/mutation/subscription object, the plugin also generates <Xxxx> and <XxxxWithBindValues> methods, where <Xxxx> is successively each query/mutation/subscription defined in this query/mutation/subscription object. 
